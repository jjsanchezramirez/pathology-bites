--- conflicted
+++ resolved
@@ -22,14 +22,14 @@
       try {
         // Wait for hydration
         if (typeof window === 'undefined') return
-        
+
         setIsHydrated(true)
         setIsLoading(true)
         setError(null)
 
         // Get current session
         const { data: { session }, error: sessionError } = await supabase.auth.getSession()
-        
+
         if (!mounted) return
 
         if (sessionError) {
@@ -66,7 +66,7 @@
         if (!mounted) return
 
         console.log('Auth state changed:', event, newSession ? 'has session' : 'no session')
-        
+
         setSession(newSession)
         setUser(newSession?.user ?? null)
         setIsAuthenticated(!!(newSession?.user))
@@ -86,19 +86,15 @@
       mounted = false
       subscription.unsubscribe()
     }
-<<<<<<< HEAD
-  }, []) // Empty dependency array - only run once
-=======
   }, [supabase.auth]) // Empty dependency array - only run once
->>>>>>> d9c5ed4b
 
   const refreshAuth = async () => {
     try {
       setIsLoading(true)
       setError(null)
-      
+
       const { data: { session }, error } = await supabase.auth.refreshSession()
-      
+
       if (error) {
         console.error('Refresh error:', error)
         setError(error)
@@ -132,7 +128,7 @@
 
 export function useAuth() {
   const { user, session, isAuthenticated, isLoading, error } = useAuthStatus()
-  
+
   return {
     user,
     session,
